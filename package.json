{
  "name": "@playcanvas/splat-transform",
  "version": "0.2.1",
  "author": "PlayCanvas<support@playcanvas.com>",
  "homepage": "https://playcanvas.com",
  "description": "CLI tool for converting PLY gaussian splat scenes to compressed.ply",
  "keywords": [
    "playcanvas",
    "gs",
    "gaussian splatting",
    "gaussian",
    "splatting",
    "ply",
    "compression",
    "compressed.ply",
    "supersplat"
  ],
  "license": "MIT",
  "repository": {
    "type": "git",
    "url": "git+https://github.com/playcanvas/splat-transform.git"
  },
  "bin": {
    "splat-transform": "bin/cli.mjs"
  },
  "files": [
    "dist/",
    "LICENSE",
    "README.md",
    "package-lock.json"
  ],
  "scripts": {
    "build": "rollup -c",
    "watch": "rollup -c -w",
    "lint": "eslint src",
    "test": "echo \"Error: no test specified\" && exit 1"
  },
  "devDependencies": {
    "@playcanvas/eslint-config": "^2.1.0",
    "@rollup/plugin-json": "^6.1.0",
    "@rollup/plugin-node-resolve": "^16.0.1",
    "@rollup/plugin-typescript": "^12.1.4",
<<<<<<< HEAD
    "@types/jsdom": "^21.1.7",
=======
>>>>>>> 370e313d
    "@types/node": "^24.0.12",
    "@typescript-eslint/eslint-plugin": "^8.36.0",
    "@typescript-eslint/parser": "^8.36.0",
    "eslint": "^9.30.1",
    "eslint-import-resolver-typescript": "^4.4.4",
    "playcanvas": "^2.9.0",
    "rollup": "^4.44.2",
    "tslib": "^2.8.1",
    "typescript": "^5.8.3"
  },
  "dependencies": {
<<<<<<< HEAD
    "jsdom": "^26.1.0",
    "sharp": "^0.34.3",
    "webgpu": "^0.3.0"
=======
    "sharp": "^0.34.3"
>>>>>>> 370e313d
  }
}<|MERGE_RESOLUTION|>--- conflicted
+++ resolved
@@ -40,10 +40,7 @@
     "@rollup/plugin-json": "^6.1.0",
     "@rollup/plugin-node-resolve": "^16.0.1",
     "@rollup/plugin-typescript": "^12.1.4",
-<<<<<<< HEAD
     "@types/jsdom": "^21.1.7",
-=======
->>>>>>> 370e313d
     "@types/node": "^24.0.12",
     "@typescript-eslint/eslint-plugin": "^8.36.0",
     "@typescript-eslint/parser": "^8.36.0",
@@ -55,12 +52,8 @@
     "typescript": "^5.8.3"
   },
   "dependencies": {
-<<<<<<< HEAD
     "jsdom": "^26.1.0",
     "sharp": "^0.34.3",
     "webgpu": "^0.3.0"
-=======
-    "sharp": "^0.34.3"
->>>>>>> 370e313d
   }
 }