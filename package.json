{
  "name": "@playcanvas/splat-transform",
  "version": "0.4.0",
  "author": "PlayCanvas<support@playcanvas.com>",
  "homepage": "https://playcanvas.com",
  "description": "CLI tool for converting PLY gaussian splat scenes to compressed.ply",
  "keywords": [
    "playcanvas",
    "gs",
    "gaussian splatting",
    "gaussian",
    "splatting",
    "ply",
    "compression",
    "compressed.ply",
    "supersplat"
  ],
  "license": "MIT",
  "repository": {
    "type": "git",
    "url": "git+https://github.com/playcanvas/splat-transform.git"
  },
  "bin": {
    "splat-transform": "bin/cli.mjs"
  },
  "files": [
    "dist/",
    "LICENSE",
    "README.md",
    "package-lock.json"
  ],
  "scripts": {
    "build": "rollup -c",
    "watch": "rollup -c -w",
    "lint": "eslint src",
    "test": "echo \"Error: no test specified\" && exit 1"
  },
  "devDependencies": {
    "@playcanvas/eslint-config": "^2.1.0",
    "@rollup/plugin-json": "^6.1.0",
    "@rollup/plugin-node-resolve": "^16.0.1",
    "@rollup/plugin-typescript": "^12.1.4",
<<<<<<< HEAD
    "@types/jsdom": "^21.1.7",
    "@types/node": "^24.0.12",
=======
    "@types/node": "^24.0.13",
>>>>>>> 46d3f058
    "@typescript-eslint/eslint-plugin": "^8.36.0",
    "@typescript-eslint/parser": "^8.36.0",
    "eslint": "^9.31.0",
    "eslint-import-resolver-typescript": "^4.4.4",
    "playcanvas": "^2.9.1",
    "rollup": "^4.45.0",
    "tslib": "^2.8.1",
    "typescript": "^5.8.3"
  },
  "dependencies": {
    "jsdom": "^26.1.0",
    "sharp": "^0.34.3",
    "webgpu": "^0.3.0"
  }
}<|MERGE_RESOLUTION|>--- conflicted
+++ resolved
@@ -40,12 +40,7 @@
     "@rollup/plugin-json": "^6.1.0",
     "@rollup/plugin-node-resolve": "^16.0.1",
     "@rollup/plugin-typescript": "^12.1.4",
-<<<<<<< HEAD
-    "@types/jsdom": "^21.1.7",
-    "@types/node": "^24.0.12",
-=======
     "@types/node": "^24.0.13",
->>>>>>> 46d3f058
     "@typescript-eslint/eslint-plugin": "^8.36.0",
     "@typescript-eslint/parser": "^8.36.0",
     "eslint": "^9.31.0",
