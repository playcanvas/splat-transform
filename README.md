--- conflicted
+++ resolved
@@ -49,11 +49,7 @@
 | `.spz` | ✅ | ❌ | Compressed splat format (Niantic format) |
 | `.mjs` | ✅ | ❌ | Generate a scene using an mjs script (Beta) |
 | `.csv` | ❌ | ✅ | Comma-separated values spreadsheet |
-<<<<<<< HEAD
-| `.html` | ❌ | ✅ | Standalone HTML viewer app |
-=======
 | `.html` | ❌ | ✅ | Standalone HTML viewer app (embeds SOG format) |
->>>>>>> e9738f55
 
 ## Actions
 
