import { open } from 'node:fs/promises';
import { resolve } from 'node:path';
import { exit, hrtime } from 'node:process';
import { parseArgs } from 'node:util';

import { Vec3 } from 'playcanvas';

import { version } from '../package.json';
import { Column, DataTable, TypedArray } from './data-table';
import { ProcessAction, process } from './process';
import { readPly } from './readers/read-ply';
import { writeCompressedPly } from './writers/write-compressed-ply';
import { writePly } from './writers/write-ply';
import { writeSogs } from './writers/write-sogs';

type Options = {
    overwrite: boolean
};

const readFile = async (filename: string) => {
    console.log(`reading '${filename}'...`);
    const inputFile = await open(filename, 'r');
    const plyData = await readPly(inputFile);
    await inputFile.close();
    return plyData;
};

const writeFile = async (filename: string, dataTable: DataTable, options: Options) => {

    // open the output file
    let outputFile;

    try {
        outputFile = await open(filename, options.overwrite ? 'w' : 'wx');
    } catch (err) {
        if (err.code === 'EEXIST') {
<<<<<<< HEAD
            console.error(`File '${filename}' already exists. Use -o option to overwrite.`);
=======
            console.error(`File '${filename}' already exists. Use -w option to overwrite.`);
>>>>>>> ac12543c
            exit(1);
        } else {
            throw err;
        }
    }

    console.log(`writing '${filename}'...`);

    // write the data
    if (filename.endsWith('.json')) {
        await writeSogs(outputFile, dataTable, filename);
    } else if (filename.endsWith('.compressed.ply')) {
        await writeCompressedPly(outputFile, dataTable);
    } else {
        await writePly(outputFile, {
            comments: [],
            elements: [{
                name: 'vertex',
                dataTable: dataTable
            }]
        });
    }

    await outputFile.close();
};

// combine multiple tables into one
// columns with matching name and type are combined
const combine = (dataTables: DataTable[]) => {
    if (dataTables.length === 1) {
        // nothing to combine
        return dataTables[0];
    }

    const findMatchingColumn = (columns: Column[], column: Column) => {
        for (let i = 0; i < columns.length; ++i) {
            if (columns[i].name === column.name &&
                columns[i].dataType === column.dataType) {
                return columns[i];
            }
        }
        return null;
    };

    // make unique list of columns where name and type much match
    const columns = dataTables[0].columns.slice();
    for (let i = 1; i < dataTables.length; ++i) {
        const dataTable = dataTables[i];
        for (let j = 0; j < dataTable.columns.length; ++j) {
            if (!findMatchingColumn(columns, dataTable.columns[j])) {
                columns.push(dataTable.columns[j]);
            }
        }
    }

    // count total number of rows
    const totalRows = dataTables.reduce((sum, dataTable) => sum + dataTable.numRows, 0);

    // construct output dataTable
    const resultColumns = columns.map((column) => {
        const constructor = column.data.constructor as new (length: number) => TypedArray;
        return new Column(column.name, new constructor(totalRows));
    });
    const result = new DataTable(resultColumns);

    // copy data
    let rowOffset = 0;
    for (let i = 0; i < dataTables.length; ++i) {
        const dataTable = dataTables[i];

        for (let j = 0; j < dataTable.columns.length; ++j) {
            const column = dataTable.columns[j];
            const targetColumn = findMatchingColumn(result.columns, column);
            targetColumn.data.set(column.data, rowOffset);
        }

        rowOffset += dataTable.numRows;
    }

    return result;
};

const isGSDataTable = (dataTable: DataTable) => {
    if (![
        'x', 'y', 'z',
        'rot_0', 'rot_1', 'rot_2', 'rot_3',
        'scale_0', 'scale_1', 'scale_2',
        'f_dc_0', 'f_dc_1', 'f_dc_2',
        'opacity'
    ].every(c => dataTable.hasColumn(c))) {
        return false;
    }
    return true;
};

type File = {
    filename: string;
    processActions: ProcessAction[];
};

const parseArguments = () => {
    const { values: v, tokens } = parseArgs({
        tokens: true,
        strict: true,
        allowPositionals: true,
        options: {
            translate: { type: 'string', short: 't', multiple: true },
            rotate: { type: 'string', short: 'r', multiple: true },
            scale: { type: 'string', short: 's', multiple: true },
            filterNaN: { type: 'boolean', short: 'n', multiple: true },
            filterByValue: { type: 'string', short: 'c', multiple: true },
            filterBands: { type: 'string', short: 'h', multiple: true },
<<<<<<< HEAD
            overwrite: { type: 'boolean', short: 'o' }
=======
            overwrite: { type: 'boolean', short: 'w' }
>>>>>>> ac12543c
        }
    });

    const parseNumber = (value: string): number => {
        const result = Number(value);
        if (isNaN(result)) {
            throw new Error(`Invalid number value: ${value}`);
        }
        return result;
    };

    const parseVec3 = (value: string): Vec3 => {
        const parts = value.split(',').map(Number);
        if (parts.length !== 3 || parts.some(isNaN)) {
            throw new Error(`Invalid Vec3 value: ${value}`);
        }
        return new Vec3(parts[0], parts[1], parts[2]);
    };

    const parseComparator = (value: string): 'lt' | 'lte' | 'gt' | 'gte' | 'eq' | 'neq' => {
        switch (value) {
            case 'lt': return 'lt';
            case 'lte': return 'lte';
            case 'gt': return 'gt';
            case 'gte': return 'gte';
            case 'eq': return 'eq';
            case 'neq': return 'neq';
            default:
                throw new Error(`Invalid comparator value: ${value}`);
        }
    };

    const files: File[] = [];
    const options: Options = {
        overwrite: v.overwrite || false
    };

    for (const t of tokens) {
        if (t.kind === 'positional') {
            files.push({
                filename: t.value,
                processActions: []
            });
        } else if (t.kind === 'option' && files.length > 0) {
            const current = files[files.length - 1];
            switch (t.name) {
                case 'translate':
                    current.processActions.push({
                        kind: 'translate',
                        value: parseVec3(t.value)
                    });
                    break;
                case 'rotate':
                    current.processActions.push({
                        kind: 'rotate',
                        value: parseVec3(t.value)
                    });
                    break;
                case 'scale':
                    current.processActions.push({
                        kind: 'scale',
                        value: parseNumber(t.value)
                    });
                    break;
                case 'filterNaN':
                    current.processActions.push({
                        kind: 'filterNaN'
                    });
                    break;
                case 'filterByValue': {
                    const parts = t.value.split(',').map(p => p.trim());
                    if (parts.length !== 3) {
                        throw new Error(`Invalid filterByValue value: ${t.value}`);
                    }
                    current.processActions.push({
                        kind: 'filterByValue',
                        columnName: parts[0],
                        comparator: parseComparator(parts[1]),
                        value: parseNumber(parts[2])
                    });
                    break;
                }
                case 'filterBands': {
                    const shBands = parseNumber(t.value);
                    if (![0, 1, 2, 3].includes(shBands)) {
                        throw new Error(`Invalid filterBands value: ${t.value}. Must be 0, 1, 2, or 3.`);
                    }
                    current.processActions.push({
                        kind: 'filterBands',
                        value: shBands as 0 | 1 | 2 | 3
                    });

                    break;
                }
            }
        }
    }

    return { files, options };
};

const usage = `Usage: splat-transform input.ply [actions] input.ply [actions] ... output.ply [actions]
actions:
-translate     -t x,y,z                     Translate splats by (x, y, z)
-rotate        -r x,y,z                     Rotate splats by euler angles (x, y, z) (in degrees)
-scale         -s x                         Scale splats by x (uniform scaling)
-filterNaN     -n                           Remove gaussians containing any NaN or Inf value
-filterByValue -c name,comparator,value     Filter gaussians by a value. Specify the value name, comparator (lt, lte, gt, gte, eq, neq) and value
-filterBands   -h 1                         Filter spherical harmonic band data. Value must be 0, 1, 2 or 3.
<<<<<<< HEAD
-overwrite     -o                           Overwrite output file if it exists
=======
-overwrite     -w                           Overwrite output file if it exists
>>>>>>> ac12543c
`;

const main = async () => {
    console.log(`splat-transform v${version}`);

    const startTime = hrtime();

    // read args
    const { files, options } = parseArguments();
    if (files.length < 2) {
        console.error(usage);
        exit(1);
    }

    const inputArgs = files.slice(0, -1);
    const outputArg = files[files.length - 1];

    try {
        // read, filter, process input files
        const inputFiles = await Promise.all(inputArgs.map(async (inputArg) => {
            const file = await readFile(resolve(inputArg.filename));

            // filter out non-gs files
            if (file.elements.length !== 1) {
                return null;
            }

            const element = file.elements[0];
            if (element.name !== 'vertex') {
                return null;
            }

            const { dataTable } = element;
            if (dataTable.numRows === 0 || !isGSDataTable(dataTable)) {
                return null;
            }

            file.elements[0].dataTable = process(dataTable, inputArg.processActions);

            return file;
        }));

        // combine inputs into a single output dataTable
        const dataTable = process(
            combine(inputFiles.map(file => file.elements[0].dataTable)),
            outputArg.processActions
        );

        // write file
        await writeFile(resolve(outputArg.filename), dataTable, options);
    } catch (err) {
        // handle errors
        console.error(`error: ${err.message}`);
        exit(1);
    }

    const endTime = hrtime(startTime);

    console.log(`done in ${endTime[1] / 1e9}s`);
};

export { main };<|MERGE_RESOLUTION|>--- conflicted
+++ resolved
@@ -34,11 +34,7 @@
         outputFile = await open(filename, options.overwrite ? 'w' : 'wx');
     } catch (err) {
         if (err.code === 'EEXIST') {
-<<<<<<< HEAD
-            console.error(`File '${filename}' already exists. Use -o option to overwrite.`);
-=======
             console.error(`File '${filename}' already exists. Use -w option to overwrite.`);
->>>>>>> ac12543c
             exit(1);
         } else {
             throw err;
@@ -151,11 +147,7 @@
             filterNaN: { type: 'boolean', short: 'n', multiple: true },
             filterByValue: { type: 'string', short: 'c', multiple: true },
             filterBands: { type: 'string', short: 'h', multiple: true },
-<<<<<<< HEAD
-            overwrite: { type: 'boolean', short: 'o' }
-=======
             overwrite: { type: 'boolean', short: 'w' }
->>>>>>> ac12543c
         }
     });
 
@@ -265,11 +257,7 @@
 -filterNaN     -n                           Remove gaussians containing any NaN or Inf value
 -filterByValue -c name,comparator,value     Filter gaussians by a value. Specify the value name, comparator (lt, lte, gt, gte, eq, neq) and value
 -filterBands   -h 1                         Filter spherical harmonic band data. Value must be 0, 1, 2 or 3.
-<<<<<<< HEAD
--overwrite     -o                           Overwrite output file if it exists
-=======
 -overwrite     -w                           Overwrite output file if it exists
->>>>>>> ac12543c
 `;
 
 const main = async () => {
