import { Quat, Vec3 } from 'playcanvas';

import { Column, DataTable } from './data-table';
import { transform } from './transform';

type Translate = {
    kind: 'translate';
    value: Vec3;
};

type Rotate = {
    kind: 'rotate';
    value: Vec3;        // euler angles in degrees
};

type Scale = {
    kind: 'scale';
    value: number;
};

type FilterNaN = {
    kind: 'filterNaN';
};

type FilterByValue = {
    kind: 'filterByValue';
    columnName: string;
    comparator: 'lt' | 'lte' | 'gt' | 'gte' | 'eq' | 'neq';
    value: number;
};

type FilterBands = {
    kind: 'filterBands';
    value: 0 | 1 | 2 | 3;
};

type FilterBox = {
    kind: 'filterBox';
    min: Vec3;
    max: Vec3;
};

type FilterSphere = {
    kind: 'filterSphere';
    center: Vec3;
    radius: number;
};

type Param = {
    kind: 'param';
    name: string;
    value: string;
};

<<<<<<< HEAD
type Lod = {
    kind: 'lod';
    value: number;
};

type ProcessAction = Translate | Rotate | Scale | FilterNaN | FilterByValue | FilterBands | Param | Lod;
=======
type ProcessAction = Translate | Rotate | Scale | FilterNaN | FilterByValue | FilterBands | FilterBox | FilterSphere | Param;
>>>>>>> c2dd98b6

const shNames = new Array(45).fill('').map((_, i) => `f_rest_${i}`);

const filter = (dataTable: DataTable, predicate: (row: any, rowIndex: number) => boolean): DataTable => {
    const indices = new Uint32Array(dataTable.numRows);
    let index = 0;
    const row = {};

    for (let i = 0; i < dataTable.numRows; i++) {
        dataTable.getRow(i, row);

        if (predicate(row, i)) {
            indices[index++] = i;
        }
    }

    return dataTable.permuteRows(indices.subarray(0, index));
};

// process a data table with standard options
const processDataTable = (dataTable: DataTable, processActions: ProcessAction[]) => {
    let result = dataTable;

    for (let i = 0; i < processActions.length; i++) {
        const processAction = processActions[i];

        switch (processAction.kind) {
            case 'translate':
                transform(result, processAction.value, Quat.IDENTITY, 1);
                break;
            case 'rotate':
                transform(result, Vec3.ZERO, new Quat().setFromEulerAngles(
                    processAction.value.x,
                    processAction.value.y,
                    processAction.value.z
                ), 1);
                break;
            case 'scale':
                transform(result, Vec3.ZERO, Quat.IDENTITY, processAction.value);
                break;
            case 'filterNaN': {
                const infOk = new Set(['opacity']);
                const negInfOk = new Set(['scale_0', 'scale_1', 'scale_2']);
                const columnNames = dataTable.columnNames;

                const predicate = (row: any, rowIndex: number) => {
                    for (const key of columnNames) {
                        const value = row[key];
                        if (!isFinite(value)) {
                            if (value === -Infinity && (infOk.has(key) || negInfOk.has(key))) continue;
                            if (value === Infinity && infOk.has(key)) continue;
                            return false;
                        }
                    }
                    return true;
                };
                result = filter(result, predicate);
                break;
            }
            case 'filterByValue': {
                const { columnName, comparator, value } = processAction;
                const Predicates = {
                    'lt': (row: any, rowIndex: number) => row[columnName] < value,
                    'lte': (row: any, rowIndex: number) => row[columnName] <= value,
                    'gt': (row: any, rowIndex: number) => row[columnName] > value,
                    'gte': (row: any, rowIndex: number) => row[columnName] >= value,
                    'eq': (row: any, rowIndex: number) => row[columnName] === value,
                    'neq': (row: any, rowIndex: number) => row[columnName] !== value
                };
                const predicate = Predicates[comparator] ?? ((row: any, rowIndex: number) => true);
                result = filter(result, predicate);
                break;
            }
            case 'filterBands': {
                const inputBands = { '9': 1, '24': 2, '-1': 3 }[shNames.findIndex(v => !dataTable.hasColumn(v))] ?? 0;
                const outputBands = processAction.value;

                if (outputBands < inputBands) {
                    const inputCoeffs = [0, 3, 8, 15][inputBands];
                    const outputCoeffs = [0, 3, 8, 15][outputBands];

                    const map: any = {};
                    for (let i = 0; i < inputCoeffs; ++i) {
                        for (let j = 0; j < 3; ++j) {
                            const inputName = `f_rest_${i + j * inputCoeffs}`;
                            map[inputName] = i < outputCoeffs ? `f_rest_${i + j * outputCoeffs}` : null;
                        }
                    }

                    result = new DataTable(result.columns.map((column) => {
                        if (map.hasOwnProperty(column.name)) {
                            const name = map[column.name];
                            return name ? new Column(name, column.data) : null;
                        }
                        return column;

                    }).filter(c => c !== null));
                }
                break;
            }
            case 'filterBox': {
                const { min, max } = processAction;
                const predicate = (row: any, rowIndex: number) => {
                    const { x, y, z } = row;
                    return x >= min.x && x <= max.x && y >= min.y && y <= max.y && z >= min.z && z <= max.z;
                };
                result = filter(result, predicate);
                break;
            }
            case 'filterSphere': {
                const { center, radius } = processAction;
                const radiusSq = radius * radius;
                const predicate = (row: any, rowIndex: number) => {
                    const { x, y, z } = row;
                    return (x - center.x) ** 2 + (y - center.y) ** 2 + (z - center.z) ** 2 < radiusSq;
                };
                result = filter(result, predicate);
                break;
            }
            case 'param': {
                // skip params
                break;
            }
            case 'lod': {
                result.addColumn(new Column('lod', new Float32Array(result.numRows).fill(processAction.value)));
                break;
            }
        }
    }

    return result;
};

export { ProcessAction, processDataTable };<|MERGE_RESOLUTION|>--- conflicted
+++ resolved
@@ -52,16 +52,12 @@
     value: string;
 };
 
-<<<<<<< HEAD
 type Lod = {
     kind: 'lod';
     value: number;
 };
 
-type ProcessAction = Translate | Rotate | Scale | FilterNaN | FilterByValue | FilterBands | Param | Lod;
-=======
-type ProcessAction = Translate | Rotate | Scale | FilterNaN | FilterByValue | FilterBands | FilterBox | FilterSphere | Param;
->>>>>>> c2dd98b6
+type ProcessAction = Translate | Rotate | Scale | FilterNaN | FilterByValue | FilterBands | FilterBox | FilterSphere | Param | Lod;
 
 const shNames = new Array(45).fill('').map((_, i) => `f_rest_${i}`);
 
