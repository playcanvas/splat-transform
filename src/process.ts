--- conflicted
+++ resolved
@@ -34,22 +34,18 @@
     value: 0 | 1 | 2 | 3;
 };
 
-<<<<<<< HEAD
-type Lod = {
-    kind: 'lod';
-    value: number;
-};
-
-type ProcessAction = Translate | Rotate | Scale | FilterNaN | FilterByValue | FilterBands | Lod;
-=======
 type Param = {
     kind: 'param';
     name: string;
     value: string;
 };
 
-type ProcessAction = Translate | Rotate | Scale | FilterNaN | FilterByValue | FilterBands | Param;
->>>>>>> 4316f912
+type Lod = {
+    kind: 'lod';
+    value: number;
+};
+
+type ProcessAction = Translate | Rotate | Scale | FilterNaN | FilterByValue | FilterBands | Param | Lod;
 
 const shNames = new Array(45).fill('').map((_, i) => `f_rest_${i}`);
 
@@ -143,13 +139,12 @@
                 }
                 break;
             }
-<<<<<<< HEAD
+            case 'param': {
+                // skip params
+                break;
+            }
             case 'lod': {
                 result.addColumn(new Column('lod', new Float32Array(result.numRows).fill(processAction.value)));
-=======
-            case 'param': {
-                // skip params
->>>>>>> 4316f912
                 break;
             }
         }
